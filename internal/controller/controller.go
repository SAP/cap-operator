/*
SPDX-FileCopyrightText: 2025 SAP SE or an SAP affiliate company and cap-operator contributors
SPDX-License-Identifier: Apache-2.0
*/

package controller

import (
	"context"
	"errors"
	"fmt"
	"reflect"
	"runtime/debug"
	"sync"
	"time"

	certManager "github.com/cert-manager/cert-manager/pkg/client/clientset/versioned"
	certManagerInformers "github.com/cert-manager/cert-manager/pkg/client/informers/externalversions"
	gardenerCert "github.com/gardener/cert-management/pkg/client/cert/clientset/versioned"
	gardenerCertInformers "github.com/gardener/cert-management/pkg/client/cert/informers/externalversions"
	gardenerDNS "github.com/gardener/external-dns-management/pkg/client/dns/clientset/versioned"
	gardenerDNSInformers "github.com/gardener/external-dns-management/pkg/client/dns/informers/externalversions"
	"github.com/sap/cap-operator/pkg/client/clientset/versioned"
	v1alpha1scheme "github.com/sap/cap-operator/pkg/client/clientset/versioned/scheme"
	crdInformers "github.com/sap/cap-operator/pkg/client/informers/externalversions"
	istio "istio.io/client-go/pkg/clientset/versioned"
	istioscheme "istio.io/client-go/pkg/clientset/versioned/scheme"
	istioInformers "istio.io/client-go/pkg/informers/externalversions"
	"k8s.io/apimachinery/pkg/runtime"
	"k8s.io/client-go/informers"
	"k8s.io/client-go/kubernetes"
	kubescheme "k8s.io/client-go/kubernetes/scheme"
	"k8s.io/client-go/tools/events"
	"k8s.io/client-go/util/workqueue"
	"k8s.io/klog/v2"

	promop "github.com/prometheus-operator/prometheus-operator/pkg/client/versioned"
)

type Controller struct {
	kubeClient                   kubernetes.Interface
	crdClient                    versioned.Interface
	istioClient                  istio.Interface
	gardenerCertificateClient    gardenerCert.Interface
	certManagerCertificateClient certManager.Interface
	gardenerDNSClient            gardenerDNS.Interface
	promClient                   promop.Interface
	kubeInformerFactory          informers.SharedInformerFactory
	crdInformerFactory           crdInformers.SharedInformerFactory
	istioInformerFactory         istioInformers.SharedInformerFactory
	gardenerCertInformerFactory  gardenerCertInformers.SharedInformerFactory
	certManagerInformerFactory   certManagerInformers.SharedInformerFactory
	gardenerDNSInformerFactory   gardenerDNSInformers.SharedInformerFactory
	queues                       map[int]workqueue.TypedRateLimitingInterface[QueueItem]
	eventBroadcaster             events.EventBroadcaster
	eventRecorder                events.EventRecorder
}

func NewController(client kubernetes.Interface, crdClient versioned.Interface, istioClient istio.Interface, gardenerCertificateClient gardenerCert.Interface, certManagerCertificateClient certManager.Interface, gardenerDNSClient gardenerDNS.Interface, promClient promop.Interface) *Controller {
	// Register metrics provider on the workqueue
	initializeMetrics()

	queues := map[int]workqueue.TypedRateLimitingInterface[QueueItem]{
		ResourceCAPApplication:        workqueue.NewTypedRateLimitingQueueWithConfig(workqueue.DefaultTypedControllerRateLimiter[QueueItem](), workqueue.TypedRateLimitingQueueConfig[QueueItem]{Name: KindMap[ResourceCAPApplication]}),
		ResourceCAPApplicationVersion: workqueue.NewTypedRateLimitingQueueWithConfig(workqueue.DefaultTypedControllerRateLimiter[QueueItem](), workqueue.TypedRateLimitingQueueConfig[QueueItem]{Name: KindMap[ResourceCAPApplicationVersion]}),
		ResourceCAPTenant:             workqueue.NewTypedRateLimitingQueueWithConfig(workqueue.DefaultTypedControllerRateLimiter[QueueItem](), workqueue.TypedRateLimitingQueueConfig[QueueItem]{Name: KindMap[ResourceCAPTenant]}),
		ResourceCAPTenantOperation:    workqueue.NewTypedRateLimitingQueueWithConfig(workqueue.DefaultTypedControllerRateLimiter[QueueItem](), workqueue.TypedRateLimitingQueueConfig[QueueItem]{Name: KindMap[ResourceCAPTenantOperation]}),
		ResourceClusterDomain:         workqueue.NewTypedRateLimitingQueueWithConfig(workqueue.DefaultTypedControllerRateLimiter[QueueItem](), workqueue.TypedRateLimitingQueueConfig[QueueItem]{Name: KindMap[ResourceClusterDomain]}),
		ResourceDomain:                workqueue.NewTypedRateLimitingQueueWithConfig(workqueue.DefaultTypedControllerRateLimiter[QueueItem](), workqueue.TypedRateLimitingQueueConfig[QueueItem]{Name: KindMap[ResourceDomain]}),
	}

	// Use 30mins as the default Resync interval for kube / proprietary  resources
	kubeInformerFactory := informers.NewSharedInformerFactory(client, 30*time.Minute)
	istioInformerFactory := istioInformers.NewSharedInformerFactory(istioClient, 30*time.Minute)

	var gardenerCertInformerFactory gardenerCertInformers.SharedInformerFactory
	var gardenerDNSInformerFactory gardenerDNSInformers.SharedInformerFactory
	var certManagerInformerFactory certManagerInformers.SharedInformerFactory
	switch certificateManager() {
	case certManagerGardener:
		gardenerCertInformerFactory = gardenerCertInformers.NewSharedInformerFactory(gardenerCertificateClient, 30*time.Minute)
	case certManagerCertManagerIO:
		certManagerInformerFactory = certManagerInformers.NewSharedInformerFactory(certManagerCertificateClient, 30*time.Minute)
	}
	switch dnsManager() {
	case dnsManagerGardener:
		gardenerDNSInformerFactory = gardenerDNSInformers.NewSharedInformerFactory(gardenerDNSClient, 30*time.Minute)
	case dnsManagerKubernetes:
		// no activity needed on our side so far
	}

	// Use 60 as the default Resync interval for our custom resources (CAP CROs)
	crdInformerFactory := crdInformers.NewSharedInformerFactory(crdClient, 60*time.Second)

	// initialize event recorder
	scheme := runtime.NewScheme()
	kubescheme.AddToScheme(scheme)
	v1alpha1scheme.AddToScheme(scheme)
	istioscheme.AddToScheme(scheme)
	eventBroadcaster := events.NewBroadcaster(&events.EventSinkImpl{Interface: client.EventsV1()})
	eventBroadcaster.StartLogging(klog.Background())
	recorder := eventBroadcaster.NewRecorder(scheme, "cap-controller.sme.sap.com")

	c := &Controller{
		kubeClient:                   client,
		crdClient:                    crdClient,
		istioClient:                  istioClient,
		gardenerCertificateClient:    gardenerCertificateClient,
		certManagerCertificateClient: certManagerCertificateClient,
		gardenerDNSClient:            gardenerDNSClient,
		promClient:                   promClient,
		kubeInformerFactory:          kubeInformerFactory,
		crdInformerFactory:           crdInformerFactory,
		istioInformerFactory:         istioInformerFactory,
		gardenerCertInformerFactory:  gardenerCertInformerFactory,
		certManagerInformerFactory:   certManagerInformerFactory,
		gardenerDNSInformerFactory:   gardenerDNSInformerFactory,
		queues:                       queues,
		eventBroadcaster:             eventBroadcaster,
		eventRecorder:                recorder,
	}
	return c
}

func throwInformerStartError(resources map[reflect.Type]bool) {
	for resource, ok := range resources {
		if !ok {
			klog.ErrorS(nil, "could not start informer", "resource", resource.String())
		}
	}
}

func (c *Controller) Start(ctx context.Context) {
	// ensure queue shutdown
	go func() {
		<-ctx.Done()
		for _, q := range c.queues {
			q.ShutDown()
		}
		// Deregister metrics and shutdown queues
		deregisterMetrics()
	}()

	c.initializeInformers()

	// start event recorder
	c.eventBroadcaster.StartRecordingToSink(ctx.Done())

	// start informers and wait for cache sync
	c.kubeInformerFactory.Start(ctx.Done())
	throwInformerStartError(c.kubeInformerFactory.WaitForCacheSync(ctx.Done()))

	c.crdInformerFactory.Start(ctx.Done())
	throwInformerStartError(c.crdInformerFactory.WaitForCacheSync(ctx.Done()))

	c.istioInformerFactory.Start(ctx.Done())
	throwInformerStartError(c.istioInformerFactory.WaitForCacheSync(ctx.Done()))

	switch certificateManager() {
	case certManagerGardener:
		c.gardenerCertInformerFactory.Start(ctx.Done())
		throwInformerStartError(c.gardenerCertInformerFactory.WaitForCacheSync(ctx.Done()))
	case certManagerCertManagerIO:
		c.certManagerInformerFactory.Start(ctx.Done())
		throwInformerStartError(c.certManagerInformerFactory.WaitForCacheSync(ctx.Done()))
	}

	switch dnsManager() {
	case dnsManagerGardener:
		c.gardenerDNSInformerFactory.Start(ctx.Done())
		throwInformerStartError(c.gardenerDNSInformerFactory.WaitForCacheSync(ctx.Done()))
	case dnsManagerKubernetes:
		// no activity needed on our side so far
	}

	// create context for worker queues
	qCxt, qCancel := context.WithCancel(ctx)
	defer qCancel()

	var wg sync.WaitGroup
	for k := range c.queues {
		wg.Add(1)
		go func(key int) {
			defer wg.Done()
			err := c.processQueue(qCxt, key)
			if err != nil {
				klog.ErrorS(err, "worker queue ended with error", "key", key)
			}
			qCancel() // cancel context to inform other workers
		}(k)
	}

	// start version cleanup routines
	wg.Add(1)
	go func() {
		defer wg.Done()
		c.startVersionCleanup(qCxt)
	}()

	// wait for workers
	wg.Wait()
}

func (c *Controller) processQueue(ctx context.Context, key int) error {
	klog.InfoS("starting to process queue", "resource", getResourceKindFromKey(key))
	for {
		select {
		case <-ctx.Done():
			klog.InfoS("context done; ending processing of queue", "resource", getResourceKindFromKey(key))
			return nil
		default: // fall through - to avoid blocking
			err := c.processQueueItem(ctx, key)
			if err != nil {
				return err
			}
		}
	}
}

func (c *Controller) processQueueItem(ctx context.Context, key int) error {
	q, ok := c.queues[key]
	if !ok {
		return fmt.Errorf("unknown queue; ending worker %d", key)
	}

	klog.V(2).InfoS("Processing queue item in work queue", "resource", getResourceKindFromKey(key), "queue length", q.Len())

	item, shutdown := q.Get()
	if shutdown {
		return fmt.Errorf("queue (%d) shutdown", key) // stop processing when the queue has been shutdown
	}

	// [IMPORTANT] always mark the item as done (after processing it)
	defer q.Done(item)

	var (
		err      error
		skipItem bool
		result   *ReconcileResult
	)

	attempts := q.NumRequeues(item)

	// Attempt to recover panics during reconciliation.
	defer c.recoverFromPanic(ctx, item, q)

	klog.InfoS("Processing Resource", "namespace", item.ResourceKey.Namespace, "name", item.ResourceKey.Name, "kind", getResourceKindFromKey(key), "attempt", attempts)

	switch item.Key {
	case ResourceCAPApplication:
		result, err = c.reconcileCAPApplication(ctx, item, attempts)
	case ResourceCAPApplicationVersion:
		result, err = c.reconcileCAPApplicationVersion(ctx, item, attempts)
	case ResourceCAPTenant:
		result, err = c.reconcileCAPTenant(ctx, item, attempts)
	case ResourceCAPTenantOperation:
		result, err = c.reconcileCAPTenantOperation(ctx, item, attempts)
	case ResourceDomain:
<<<<<<< HEAD
		err = c.reconcileOperatorDomains(ctx, item, attempts)
=======
		result, err = c.reconcileDomain(ctx, item, attempts)
	case ResourceClusterDomain:
		result, err = c.reconcileClusterDomain(ctx, item, attempts)
>>>>>>> 3356c8dd
	default:
		err = errors.New("unidentified queue item")
		skipItem = true
	}
	// Handle reconcile errors
	if err != nil {
		klog.ErrorS(err, "queue processing error", "resource", getResourceKindFromKey(key))
		ReconcileErrors.WithLabelValues(getResourceKindFromKey(item.Key), item.ResourceKey.Namespace, item.ResourceKey.Name).Inc()
		if !skipItem {
			// add back to queue for re-processing
			q.AddRateLimited(item)
			return nil
		}
	}

	// Forget the item after processing it
	// This just clears the rate limiter from tracking the item
	q.Forget(item)

	if result != nil {
		// requeue resources specified in the reconciliation result
		c.processReconcileResult(result)
	}

	return nil
}

func (c *Controller) processReconcileResult(result *ReconcileResult) {
	for i, items := range result.requeueResources {
		q, ok := c.queues[i]
		if !ok {
			klog.ErrorS(nil, "could not identify a resource queue", "key", i)
			return
		}
		for _, item := range items {
			klog.InfoS("(re)queueing resource", "namespace", item.resourceKey.Namespace, "name", item.resourceKey.Name, "kind", KindMap[i], "requeue delay", item.requeueAfter.String())
			// add back item to queue w/o rate limits for re-processing after specified duration
			q.AddAfter(QueueItem{Key: i, ResourceKey: item.resourceKey}, item.requeueAfter)
		}
	}
}

func (c *Controller) recoverFromPanic(ctx context.Context, item QueueItem, q workqueue.TypedRateLimitingInterface[QueueItem]) {
	if r := recover(); r != nil {
		// Log the Error / Stack Trace
		err := fmt.Errorf("panic: %v", r)
		klog.ErrorS(err, recoveredPanic, "namespace", item.ResourceKey.Namespace, "name", item.ResourceKey.Name, "kind", getResourceKindFromKey(item.Key), "stack", debug.Stack())
		// Set the resource in Error state
		switch item.Key {
		case ResourceCAPApplicationVersion:
			c.setCAVStatusError(ctx, item.ResourceKey, err)
		case ResourceCAPTenant:
			c.setCATStatusError(ctx, item.ResourceKey, err)
		case ResourceCAPTenantOperation:
			c.setCTOPStatusError(ctx, item.ResourceKey, err)
		default:
			c.setCAStatusError(ctx, item.ResourceKey, err)
		}
		Panics.WithLabelValues(getResourceKindFromKey(item.Key), item.ResourceKey.Namespace, item.ResourceKey.Name).Inc()

		// Add the item back to the queue to be processed again with a RateLimited delay
		q.AddRateLimited(item)
	}
}<|MERGE_RESOLUTION|>--- conflicted
+++ resolved
@@ -256,13 +256,9 @@
 	case ResourceCAPTenantOperation:
 		result, err = c.reconcileCAPTenantOperation(ctx, item, attempts)
 	case ResourceDomain:
-<<<<<<< HEAD
-		err = c.reconcileOperatorDomains(ctx, item, attempts)
-=======
 		result, err = c.reconcileDomain(ctx, item, attempts)
 	case ResourceClusterDomain:
 		result, err = c.reconcileClusterDomain(ctx, item, attempts)
->>>>>>> 3356c8dd
 	default:
 		err = errors.New("unidentified queue item")
 		skipItem = true
