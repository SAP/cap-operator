--- conflicted
+++ resolved
@@ -618,17 +618,14 @@
 		}
 	}()
 
-<<<<<<< HEAD
 	if drModified, err = c.reconcileTenantDestinationRule(ctx, cat.Name, cat, cavName, ca); err != nil {
+    util.LogError(err, "Destination rule reconciliation failed", string(Processing), cat, nil, "tenantId", cat.Spec.TenantId, "version", cat.Spec.Version)
 		reason = CAPTenantEventDestinationRuleModificationFailed
 		return
 	}
 
 	if prevCAVDrModified, err = c.reconcileTenantDestinationRulePrevCav(ctx, cat, ca); err != nil {
-=======
-	if drModified, err = c.reconcileTenantDestinationRule(ctx, cat, cavName, ca); err != nil {
-		util.LogError(err, "Destination rule reconciliation failed", string(Processing), cat, nil, "tenantId", cat.Spec.TenantId, "version", cat.Spec.Version)
->>>>>>> 7bcb3bd3
+		util.LogError(err, "Destination rule reconciliation failed for previous cav", string(Processing), cat, nil, "tenantId", cat.Spec.TenantId, "version", cat.Spec.Version)
 		reason = CAPTenantEventDestinationRuleModificationFailed
 		return
 	}
