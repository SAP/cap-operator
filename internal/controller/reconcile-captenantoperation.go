--- conflicted
+++ resolved
@@ -509,13 +509,8 @@
 					RestartPolicy:             corev1.RestartPolicyNever,
 					ImagePullSecrets:          params.imagePullSecrets,
 					Containers:                getContainers(ctop, derivedWorkload, workload, params),
-<<<<<<< HEAD
-					InitContainers:            *updateInitContainers(derivedWorkload.initContainers, getCTOPEnv(params, ctop), params.volumeMounts, params.EnvFrom),
+					InitContainers:            *updateInitContainers(derivedWorkload.initContainers, getCTOPEnv(params, ctop, v1alpha1.JobTenantOperation), params.volumeMounts, params.EnvFrom),
 					Volumes:                   append(derivedWorkload.volumes, params.volumes...),
-=======
-					InitContainers:            *updateInitContainers(derivedWorkload.initContainers, getCTOPEnv(params, ctop, v1alpha1.JobTenantOperation), params.vcapSecretName),
-					Volumes:                   derivedWorkload.volumes,
->>>>>>> b363b961
 					ServiceAccountName:        derivedWorkload.serviceAccountName,
 					SecurityContext:           derivedWorkload.podSecurityContext,
 					NodeSelector:              derivedWorkload.nodeSelector,
@@ -538,15 +533,9 @@
 		Name:            workload.Name,
 		Image:           derivedWorkload.image,
 		ImagePullPolicy: derivedWorkload.imagePullPolicy,
-<<<<<<< HEAD
-		Env:             append(getCTOPEnv(params, ctop), params.Env...),
+		Env:             append(getCTOPEnv(params, ctop, v1alpha1.JobTenantOperation), params.Env...),
 		EnvFrom:         params.EnvFrom,
 		VolumeMounts:    append(derivedWorkload.volumeMounts, params.volumeMounts...),
-=======
-		Env:             append(getCTOPEnv(params, ctop, v1alpha1.JobTenantOperation), derivedWorkload.env...),
-		EnvFrom:         getEnvFrom(params.vcapSecretName),
-		VolumeMounts:    derivedWorkload.volumeMounts,
->>>>>>> b363b961
 		Resources:       derivedWorkload.resources,
 		SecurityContext: derivedWorkload.securityContext,
 	}
@@ -652,26 +641,16 @@
 							Name:            workload.Name,
 							Image:           workload.JobDefinition.Image,
 							ImagePullPolicy: workload.JobDefinition.ImagePullPolicy,
-<<<<<<< HEAD
-							Env:             append(getCTOPEnv(params, ctop), params.Env...),
+							Env:             append(getCTOPEnv(params, ctop, v1alpha1.JobCustomTenantOperation), params.Env...),
 							EnvFrom:         params.EnvFrom,
 							VolumeMounts:    append(workload.JobDefinition.VolumeMounts, params.volumeMounts...),
-=======
-							Env:             append(getCTOPEnv(params, ctop, v1alpha1.JobCustomTenantOperation), workload.JobDefinition.Env...),
-							EnvFrom:         getEnvFrom(params.vcapSecretName),
-							VolumeMounts:    workload.JobDefinition.VolumeMounts,
->>>>>>> b363b961
 							Command:         workload.JobDefinition.Command,
 							Args:            workload.JobDefinition.Args,
 							Resources:       workload.JobDefinition.Resources,
 							SecurityContext: workload.JobDefinition.SecurityContext,
 						},
 					},
-<<<<<<< HEAD
-					InitContainers: *updateInitContainers(workload.JobDefinition.InitContainers, getCTOPEnv(params, ctop), params.volumeMounts, params.EnvFrom),
-=======
-					InitContainers: *updateInitContainers(workload.JobDefinition.InitContainers, getCTOPEnv(params, ctop, v1alpha1.JobCustomTenantOperation), params.vcapSecretName),
->>>>>>> b363b961
+					InitContainers: *updateInitContainers(workload.JobDefinition.InitContainers, getCTOPEnv(params, ctop, v1alpha1.JobCustomTenantOperation), params.volumeMounts, params.EnvFrom),
 				},
 			},
 		},
