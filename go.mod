module github.com/sap/cap-operator

go 1.23.0

require (
	github.com/MicahParks/keyfunc/v2 v2.1.0
	github.com/cert-manager/cert-manager v1.15.3
	github.com/gardener/cert-management v0.15.0
	github.com/gardener/external-dns-management v0.20.1
	github.com/go-logr/logr v1.4.2
	github.com/go-logr/zapr v1.3.0
	github.com/golang-jwt/jwt/v5 v5.2.1
	github.com/google/go-cmp v0.6.0
	github.com/google/uuid v1.6.0
	github.com/lestrrat-go/jwx/v2 v2.1.1
	go.uber.org/zap v1.27.0
	golang.org/x/mod v0.20.0
	google.golang.org/protobuf v1.34.2
	istio.io/api v1.23.0
	istio.io/client-go v1.23.0
	k8s.io/api v0.31.0
	k8s.io/apimachinery v0.31.0
	k8s.io/client-go v0.31.0
	k8s.io/code-generator v0.31.0
	k8s.io/klog/v2 v2.130.1
)

require (
	github.com/davecgh/go-spew v1.1.2-0.20180830191138-d8f796af33cc // indirect
	github.com/decred/dcrd/dcrec/secp256k1/v4 v4.3.0 // indirect
	github.com/emicklei/go-restful/v3 v3.12.1 // indirect
	github.com/fxamacker/cbor/v2 v2.7.0 // indirect
	github.com/go-openapi/jsonpointer v0.21.0 // indirect
	github.com/go-openapi/jsonreference v0.21.0 // indirect
	github.com/go-openapi/swag v0.23.0 // indirect
	github.com/goccy/go-json v0.10.3 // indirect
	github.com/gogo/protobuf v1.3.2 // indirect
	github.com/golang/groupcache v0.0.0-20210331224755-41bb18bfe9da // indirect
	github.com/golang/protobuf v1.5.4 // indirect
	github.com/google/gnostic-models v0.6.8 // indirect
	github.com/google/gofuzz v1.2.0 // indirect
	github.com/imdario/mergo v0.3.16 // indirect
	github.com/josharian/intern v1.0.0 // indirect
	github.com/json-iterator/go v1.1.12 // indirect
	github.com/lestrrat-go/blackmagic v1.0.2 // indirect
	github.com/lestrrat-go/httpcc v1.0.1 // indirect
	github.com/lestrrat-go/httprc v1.0.6 // indirect
	github.com/lestrrat-go/iter v1.0.2 // indirect
	github.com/lestrrat-go/option v1.0.1 // indirect
	github.com/mailru/easyjson v0.7.7 // indirect
	github.com/modern-go/concurrent v0.0.0-20180306012644-bacd9c7ef1dd // indirect
	github.com/modern-go/reflect2 v1.0.2 // indirect
	github.com/munnerz/goautoneg v0.0.0-20191010083416-a7dc8b61c822 // indirect
	github.com/pkg/errors v0.9.1 // indirect
	github.com/segmentio/asm v1.2.0 // indirect
	github.com/spf13/pflag v1.0.5 // indirect
<<<<<<< HEAD
	golang.org/x/crypto v0.17.0 // indirect
	golang.org/x/exp v0.0.0-20231127185646-65229373498e
	golang.org/x/net v0.19.0 // indirect
	golang.org/x/oauth2 v0.15.0 // indirect
	golang.org/x/sys v0.15.0 // indirect
	golang.org/x/term v0.15.0 // indirect
	golang.org/x/text v0.14.0 // indirect
	golang.org/x/time v0.5.0 // indirect
	golang.org/x/tools v0.16.0 // indirect
	google.golang.org/appengine v1.6.8 // indirect
	google.golang.org/genproto v0.0.0-20231127180814-3a041ad873d4 // indirect
	google.golang.org/genproto/googleapis/api v0.0.0-20231127180814-3a041ad873d4 // indirect
=======
	github.com/x448/float16 v0.8.4 // indirect
	go.uber.org/multierr v1.11.0 // indirect
	golang.org/x/crypto v0.26.0 // indirect
	golang.org/x/exp v0.0.0-20240808152545-0cdaa3abc0fa
	golang.org/x/net v0.28.0 // indirect
	golang.org/x/oauth2 v0.22.0 // indirect
	golang.org/x/sync v0.8.0 // indirect
	golang.org/x/sys v0.24.0 // indirect
	golang.org/x/term v0.23.0 // indirect
	golang.org/x/text v0.17.0 // indirect
	golang.org/x/time v0.6.0 // indirect
	golang.org/x/tools v0.24.0 // indirect
	google.golang.org/genproto/googleapis/api v0.0.0-20240814211410-ddb44dafa142 // indirect
	gopkg.in/evanphx/json-patch.v4 v4.12.0 // indirect
>>>>>>> 3f1af2a0
	gopkg.in/inf.v0 v0.9.1 // indirect
	gopkg.in/yaml.v2 v2.4.0 // indirect
	gopkg.in/yaml.v3 v3.0.1 // indirect
	k8s.io/apiextensions-apiserver v0.31.0 // indirect
	k8s.io/gengo/v2 v2.0.0-20240812201722-3b05ca7b6e59 // indirect
	k8s.io/kube-openapi v0.0.0-20240812233141-91dab695df6f // indirect
	k8s.io/utils v0.0.0-20240711033017-18e509b52bc8 // indirect
	sigs.k8s.io/gateway-api v1.1.0 // indirect
	sigs.k8s.io/json v0.0.0-20221116044647-bc3834ca7abd // indirect
	sigs.k8s.io/structured-merge-diff/v4 v4.4.1
	sigs.k8s.io/yaml v1.4.0 // indirect
)<|MERGE_RESOLUTION|>--- conflicted
+++ resolved
@@ -54,20 +54,6 @@
 	github.com/pkg/errors v0.9.1 // indirect
 	github.com/segmentio/asm v1.2.0 // indirect
 	github.com/spf13/pflag v1.0.5 // indirect
-<<<<<<< HEAD
-	golang.org/x/crypto v0.17.0 // indirect
-	golang.org/x/exp v0.0.0-20231127185646-65229373498e
-	golang.org/x/net v0.19.0 // indirect
-	golang.org/x/oauth2 v0.15.0 // indirect
-	golang.org/x/sys v0.15.0 // indirect
-	golang.org/x/term v0.15.0 // indirect
-	golang.org/x/text v0.14.0 // indirect
-	golang.org/x/time v0.5.0 // indirect
-	golang.org/x/tools v0.16.0 // indirect
-	google.golang.org/appengine v1.6.8 // indirect
-	google.golang.org/genproto v0.0.0-20231127180814-3a041ad873d4 // indirect
-	google.golang.org/genproto/googleapis/api v0.0.0-20231127180814-3a041ad873d4 // indirect
-=======
 	github.com/x448/float16 v0.8.4 // indirect
 	go.uber.org/multierr v1.11.0 // indirect
 	golang.org/x/crypto v0.26.0 // indirect
@@ -82,7 +68,6 @@
 	golang.org/x/tools v0.24.0 // indirect
 	google.golang.org/genproto/googleapis/api v0.0.0-20240814211410-ddb44dafa142 // indirect
 	gopkg.in/evanphx/json-patch.v4 v4.12.0 // indirect
->>>>>>> 3f1af2a0
 	gopkg.in/inf.v0 v0.9.1 // indirect
 	gopkg.in/yaml.v2 v2.4.0 // indirect
 	gopkg.in/yaml.v3 v3.0.1 // indirect
