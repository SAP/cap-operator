--- conflicted
+++ resolved
@@ -20,11 +20,7 @@
 	github.com/prometheus/common v0.63.0
 	go.uber.org/zap v1.27.0
 	golang.org/x/mod v0.24.0
-<<<<<<< HEAD
-	golang.org/x/sync v0.13.0
-=======
 	golang.org/x/sync v0.14.0
->>>>>>> f1004e2f
 	google.golang.org/protobuf v1.36.6
 	istio.io/api v1.25.2
 	istio.io/client-go v1.25.2
@@ -67,20 +63,11 @@
 	github.com/spf13/pflag v1.0.6 // indirect
 	github.com/x448/float16 v0.8.4 // indirect
 	go.uber.org/multierr v1.11.0 // indirect
-<<<<<<< HEAD
-	golang.org/x/crypto v0.37.0 // indirect
-	golang.org/x/net v0.39.0 // indirect
-	golang.org/x/oauth2 v0.29.0 // indirect
-	golang.org/x/sys v0.32.0 // indirect
-	golang.org/x/term v0.31.0 // indirect
-	golang.org/x/text v0.24.0 // indirect
-=======
 	golang.org/x/net v0.40.0 // indirect
 	golang.org/x/oauth2 v0.30.0 // indirect
 	golang.org/x/sys v0.33.0 // indirect
 	golang.org/x/term v0.32.0 // indirect
 	golang.org/x/text v0.25.0 // indirect
->>>>>>> f1004e2f
 	golang.org/x/time v0.11.0 // indirect
 	golang.org/x/tools v0.32.0 // indirect
 	google.golang.org/genproto/googleapis/api v0.0.0-20250505200425-f936aa4a68b2 // indirect
