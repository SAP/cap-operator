module github.com/sap/cap-operator

go 1.24.2

require (
	github.com/MicahParks/jwkset v0.9.5
	github.com/MicahParks/keyfunc/v3 v3.3.10
	github.com/cert-manager/cert-manager v1.17.1
	github.com/gardener/cert-management v0.17.5
	github.com/gardener/external-dns-management v0.23.1
	github.com/go-logr/logr v1.4.2
	github.com/go-logr/zapr v1.3.0
	github.com/golang-jwt/jwt/v5 v5.2.2
	github.com/google/go-cmp v0.7.0
	github.com/google/uuid v1.6.0
	github.com/lestrrat-go/jwx/v2 v2.1.4
	github.com/prometheus-operator/prometheus-operator/pkg/apis/monitoring v0.81.0
	github.com/prometheus-operator/prometheus-operator/pkg/client v0.81.0
	github.com/prometheus/client_golang v1.22.0
	github.com/prometheus/common v0.63.0
	go.uber.org/zap v1.27.0
	golang.org/x/mod v0.24.0
	golang.org/x/sync v0.12.0
	google.golang.org/protobuf v1.36.6
	istio.io/api v1.25.1
	istio.io/client-go v1.25.1
	k8s.io/api v0.32.3
	k8s.io/apimachinery v0.32.3
	k8s.io/client-go v0.32.3
	k8s.io/code-generator v0.32.3
	k8s.io/klog/v2 v2.130.1
	sigs.k8s.io/structured-merge-diff/v4 v4.7.0
)

require (
	github.com/beorn7/perks v1.0.1 // indirect
	github.com/cespare/xxhash/v2 v2.3.0 // indirect
	github.com/davecgh/go-spew v1.1.2-0.20180830191138-d8f796af33cc // indirect
	github.com/decred/dcrd/dcrec/secp256k1/v4 v4.4.0 // indirect
	github.com/emicklei/go-restful/v3 v3.12.2 // indirect
	github.com/fxamacker/cbor/v2 v2.8.0 // indirect
	github.com/go-openapi/jsonpointer v0.21.1 // indirect
	github.com/go-openapi/jsonreference v0.21.0 // indirect
	github.com/go-openapi/swag v0.23.1 // indirect
	github.com/goccy/go-json v0.10.5 // indirect
	github.com/gogo/protobuf v1.3.2 // indirect
	github.com/golang/protobuf v1.5.4 // indirect
	github.com/google/gnostic-models v0.6.9 // indirect
	github.com/google/gofuzz v1.2.0 // indirect
	github.com/josharian/intern v1.0.0 // indirect
	github.com/json-iterator/go v1.1.12 // indirect
	github.com/lestrrat-go/blackmagic v1.0.2 // indirect
	github.com/lestrrat-go/httpcc v1.0.1 // indirect
	github.com/lestrrat-go/httprc v1.0.6 // indirect
	github.com/lestrrat-go/iter v1.0.2 // indirect
	github.com/lestrrat-go/option v1.0.1 // indirect
	github.com/mailru/easyjson v0.9.0 // indirect
	github.com/modern-go/concurrent v0.0.0-20180306012644-bacd9c7ef1dd // indirect
	github.com/modern-go/reflect2 v1.0.2 // indirect
	github.com/munnerz/goautoneg v0.0.0-20191010083416-a7dc8b61c822 // indirect
	github.com/pkg/errors v0.9.1 // indirect
	github.com/prometheus/client_model v0.6.2 // indirect
	github.com/prometheus/procfs v0.16.0 // indirect
	github.com/segmentio/asm v1.2.0 // indirect
	github.com/spf13/pflag v1.0.6 // indirect
	github.com/x448/float16 v0.8.4 // indirect
	go.uber.org/multierr v1.11.0 // indirect
<<<<<<< HEAD
	golang.org/x/crypto v0.36.0 // indirect
	golang.org/x/net v0.38.0 // indirect
	golang.org/x/oauth2 v0.28.0 // indirect
	golang.org/x/sys v0.31.0 // indirect
	golang.org/x/term v0.30.0 // indirect
	golang.org/x/text v0.23.0 // indirect
=======
	golang.org/x/crypto v0.37.0 // indirect
	golang.org/x/net v0.39.0 // indirect
	golang.org/x/oauth2 v0.29.0 // indirect
	golang.org/x/sync v0.13.0 // indirect
	golang.org/x/sys v0.32.0 // indirect
	golang.org/x/term v0.31.0 // indirect
	golang.org/x/text v0.24.0 // indirect
>>>>>>> 9ca6d6ee
	golang.org/x/time v0.11.0 // indirect
	golang.org/x/tools v0.30.0 // indirect
	google.golang.org/genproto/googleapis/api v0.0.0-20250409194420-de1ac958c67a // indirect
	gopkg.in/evanphx/json-patch.v4 v4.12.0 // indirect
	gopkg.in/inf.v0 v0.9.1 // indirect
	gopkg.in/yaml.v3 v3.0.1 // indirect
	k8s.io/apiextensions-apiserver v0.32.3 // indirect
	k8s.io/gengo/v2 v2.0.0-20240911193312-2b36238f13e9 // indirect
	k8s.io/kube-openapi v0.0.0-20250318190949-c8a335a9a2ff // indirect
	k8s.io/utils v0.0.0-20250321185631-1f6e0b77f77e // indirect
	sigs.k8s.io/controller-runtime v0.20.4 // indirect
	sigs.k8s.io/gateway-api v1.2.1 // indirect
	sigs.k8s.io/json v0.0.0-20241014173422-cfa47c3a1cc8 // indirect
	sigs.k8s.io/randfill v1.0.0 // indirect
	sigs.k8s.io/yaml v1.4.0 // indirect
)<|MERGE_RESOLUTION|>--- conflicted
+++ resolved
@@ -65,22 +65,12 @@
 	github.com/spf13/pflag v1.0.6 // indirect
 	github.com/x448/float16 v0.8.4 // indirect
 	go.uber.org/multierr v1.11.0 // indirect
-<<<<<<< HEAD
 	golang.org/x/crypto v0.36.0 // indirect
 	golang.org/x/net v0.38.0 // indirect
 	golang.org/x/oauth2 v0.28.0 // indirect
 	golang.org/x/sys v0.31.0 // indirect
 	golang.org/x/term v0.30.0 // indirect
 	golang.org/x/text v0.23.0 // indirect
-=======
-	golang.org/x/crypto v0.37.0 // indirect
-	golang.org/x/net v0.39.0 // indirect
-	golang.org/x/oauth2 v0.29.0 // indirect
-	golang.org/x/sync v0.13.0 // indirect
-	golang.org/x/sys v0.32.0 // indirect
-	golang.org/x/term v0.31.0 // indirect
-	golang.org/x/text v0.24.0 // indirect
->>>>>>> 9ca6d6ee
 	golang.org/x/time v0.11.0 // indirect
 	golang.org/x/tools v0.30.0 // indirect
 	google.golang.org/genproto/googleapis/api v0.0.0-20250409194420-de1ac958c67a // indirect
